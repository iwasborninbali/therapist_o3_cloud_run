--- conflicted
+++ resolved
@@ -1,10 +1,7 @@
 import logging
 import asyncio
 import json
-<<<<<<< HEAD
-=======
 import os
->>>>>>> e13e6468
 import time
 
 # from datetime import datetime # Unused
@@ -220,16 +217,10 @@
     await safe_send_message(context, update.effective_chat.id, help_message)
 
 
-<<<<<<< HEAD
-async def _process_user_message(context: ContextTypes.DEFAULT_TYPE, chat_id: int, user_id: str, user_message: str) -> None:
-    """Process a complete user message (possibly merged from several parts)."""
-
-=======
 async def _process_user_message(
     context: ContextTypes.DEFAULT_TYPE, chat_id: int, user_id: str, user_message: str
 ) -> None:
     """Core logic for processing a user message and responding."""
->>>>>>> e13e6468
     start_time = time.time()
     logger.info(f"[TIMING] Message handling started for user {user_id}")
 
@@ -422,15 +413,6 @@
         await _process_user_message(context, chat_id, user_id, text)
 
 
-async def handle_message(update: Update, context: ContextTypes.DEFAULT_TYPE) -> None:
-    """Handle all non-command messages."""
-    chat_id = update.effective_chat.id
-    user_id = str(update.effective_user.id)
-    user_message = update.message.text
-
-    await _process_user_message(context, chat_id, user_id, user_message)
-
-
 async def handle_voice_message(update: Update, context: ContextTypes.DEFAULT_TYPE) -> None:
     """Handle incoming voice messages by transcribing them and delegating to handle_message."""
     chat_id = update.effective_chat.id
@@ -475,8 +457,42 @@
         await safe_send_message(context, chat_id, "I couldn't understand the audio message.")
         return
 
-    # Reuse the main message processing logic with the transcribed text
-    await _process_user_message(context, chat_id, user_id, text)
+    # Reuse the buffered message processing logic with the transcribed text
+    # Create a fake update object for voice message buffering
+    now = time.monotonic()
+    buffer = _message_buffers.get(user_id)
+    if buffer:
+        # Append new text and reset timer
+        buffer["text"] += "\n" + text
+        buffer["timestamp"] = now
+        if len(buffer["text"]) > MESSAGE_BUFFER_MAX_LENGTH:
+            await safe_send_message(
+                context,
+                chat_id,
+                "🚧 Сообщение слишком длинное, сократите его.",
+            )
+            if not buffer["task"].done():
+                buffer["task"].cancel()
+                try:
+                    await buffer["task"]
+                except asyncio.CancelledError:
+                    pass
+            _message_buffers.pop(user_id, None)
+            return
+        if not buffer["task"].done():
+            buffer["task"].cancel()
+            try:
+                await buffer["task"]
+            except asyncio.CancelledError:
+                pass
+        buffer["task"] = asyncio.create_task(_delayed_process(user_id, context))
+    else:
+        _message_buffers[user_id] = {
+            "text": text,
+            "timestamp": now,
+            "chat_id": chat_id,
+            "task": asyncio.create_task(_delayed_process(user_id, context)),
+        }
 
 
 def setup_handlers(application: Application) -> None:
